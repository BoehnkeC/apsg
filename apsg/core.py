# -*- coding: utf-8 -*-


"""
Module to manipulate, analyze and visualize structural geology data.
"""


from __future__ import division, print_function
from copy import deepcopy
import warnings
import pickle

import numpy as np
import matplotlib.pyplot as plt


from .helpers import (
    KentDistribution,
    sind, cosd, acosd, asind, atand, atan2d, angle_metric, l2v, getldd,
    _linear_inverse_kamb, _square_inverse_kamb, _schmidt_count, _kamb_count,
    _exponential_kamb
)


__all__ = [
    'Vec3', 'Lin', 'Fol', 'Pair', 'Fault', 'Group','PairSet', 'FaultSet',
    'Ortensor', 'Cluster', 'StereoGrid', 'G'
]


settings = dict(notation='dd', vec2dd=False)


class Vec3(np.ndarray):

    """
    ``Vec3`` is APSG base class to store 3D vectors derived from
    ``numpy.ndarray`` on which ``Lin`` and ``Fol`` classes are based.

    ``Vec3`` support most of common vector algebra using following operators:
      - ``+`` - vector addition
      - ``-`` - vector subtraction
      - ``*`` - dor product
      - ``**`` - cross product
      - ``abs`` - magnitude (length) of vector

      See following methods and properties for additional operations.

    Args:
      a (array_like): Input data, that can be converted to an array.
        This includes lists, tuples and ndarrays. When more than
        one argument is passed (i.e. `inc` is not None) a is interpreted
        as dip direction of vector in degrees
      inc (float): None or dip of vector in degrees
      mag (float): magnitude of vector if `inc` is not None

    Returns:
      ``Vec3`` object

    Example:
      >>> v = Vec3([1, 0.2, 1.6])
      >>> v = Vec3(120, 60) # dip-dir and dip of unit length vector
      >>> v = Vec3(120, 60, 3) # dip-dir, dip and magnitude of vector
    """

    def __new__(cls, a, inc=None, mag=1.0):
        if inc is None:
            obj = np.asarray(a).view(cls)
        else:
            obj = mag * Lin(a, inc).view(cls)
        return obj

    def __repr__(self):
        if settings['vec2dd']:
            r = 'V:{:.0f}/{:.0f}'.format(*self.dd)
        else:
            r = 'V({:.3f}, {:.3f}, {:.3f})'.format(*self)
        return r

    def __str__(self):
        return self.__repr__()

    def __mul__(self, other):
        """
        Returns dot product of two vectors.
        """

        return np.dot(self, other)

    def __abs__(self):
        """
        Returns the 2-norm or Euclidean norm of vector.
        """

        return np.linalg.norm(self)

    def __pow__(self, other):
        """
        Return cross product if argument is vector or power of vector.
        """

        if np.isscalar(other):
            return pow(abs(self), other)
        else:
            return self.cross(other)

    def __eq__(self, other):
        """
        Returns `True` if vectors are equal, otherwise `False`.
        """

        return bool(abs(self - other) < 1e-15)

    def __ne__(self, other):
        """
        Returns `True` if vectors are not equal, otherwise `False`.
        """

        return not self == other

    @property
    def type(self):
        """
        Returns the type of ``self``.
        """

        return type(self)

    @property
    def uv(self):
        """
        Normalizes the vector to unit length.

        Returns:
          unit vector of `self`

        Example:
          >>> u = Vec3([1,1,1])
          >>> u.uv
          V(0.577, 0.577, 0.577)

        """

        return self / abs(self)

    def cross(self, other):
        """
        Computes the cross product of two vectors.

        Args:
          other: other ``Vec3`` vector

        Returns:
          cross product of `self` and `other`

        Example:
          >>> v = Vec3([0,2,-2])
          >>> u.cross(v)
          V(-4.000, 2.000, 2.000)

        """
        return Vec3(np.cross(self, other))

    def angle(self, other):
        """
        Computes the angle between two vectors in degrees.

        Args:
          other: other ``Vec3`` vector

        Returns:
          angle of `self` and `other` in degrees

        Example:
          >>> u.angle(v)
          90.0
        """

        if isinstance(other, Group):
            return other.angle(self)
        else:
            return acosd(np.clip(np.dot(self.uv, other.uv), -1, 1))

    def rotate(self, axis, phi):
        """
        Returns rotated vector about axis.

        Args:
          axis (``Vec3``): axis of rotation
          phi (float): angle of rotation in degrees

        Returns:
          vector represenatation of `self` rotated `phi` degrees about
          vector `axis`. Rotation is clockwise along axis direction.

        Example:
          >>> v.rotate(u, 60)
          V(-2.000, 2.000, -0.000)

        """

        e = Vec3(self)  # rotate all types as vectors
        k = axis.uv
        r = (cosd(phi) * e +
             sind(phi) * k.cross(e) +
             (1 - cosd(phi)) * k * (k * e))

        return r.view(type(self))

    def proj(self, other):
        """
        Returns projection of vector `u` onto vector `v`.

        Args:
          other (``Vec3``): other vector

        Returns:
          vector representation of `self` projected onto 'other'

        Example:
           >> u.proj(v)

        Note:
          To project on plane use: `u - u.proj(v)`, where `v` is plane normal.

        """

        r = np.dot(self, other) * other / np.linalg.norm(other)

        return r.view(type(self))

    def H(self, other):
        """
        Returns ``DefGrad`` rotational matrix H which rotate vector
        `u` to vector `v`.

        Args:
          other (``Vec3``): other vector

        Returns:
          ``Defgrad`` rotational matrix

        Example:
          >>> u.transform(u.H(v)) == v
          True

        """
        from .tensors import DefGrad
        return DefGrad(np.outer(self + other, (self + other).T) / (1 + self * other) - np.eye(3))

<<<<<<< HEAD
    def transform(self, F, **kwargs):
        """Returns affine transformation of vector `u` by matrix `F`.
=======
    def transform(self, F):
        """
        Returns affine transformation of vector `u` by matrix `F`.
>>>>>>> e59c26cd

        Args:
          F (``DefGrad`` or ``numpy.array``): transformation matrix

        Keyword Args:
          norm: normalize transformed vectors. True or False. Dafault False

        Returns:
          vector representation of affine transformation (dot product)
          of `self` by `F`

        Example:
          >>> u.transform(F)

        """
<<<<<<< HEAD
        if kwargs.get('norm', False):
            res = np.dot(F, self).view(type(self)).uv
        else:
            res = np.dot(F, self).view(type(self))
        return res
=======

        return np.dot(F, self).view(type(self))
>>>>>>> e59c26cd

    @property
    def aslin(self):
        """
        Converts `self` to ``Lin`` object.

        Example:
          >>> u = Vec3([1,1,1])
          >>> u.aslin
          L:45/35

        """

        return self.copy().view(Lin)

    @property
    def asfol(self):
        """
        Converts `self` to ``Fol`` object.

        Example:
          >>> u = Vec3([1,1,1])
          >>> u.asfol
          S:225/55

        """

        return self.copy().view(Fol)

    @property
    def asvec3(self):
        """
        Converts `self` to ``Vec3`` object.

        Example:
          >>> l = Lin(120,50)
          >>> l.asvec3
          V(-0.321, 0.557, 0.766)

        """

        return self.copy().view(Vec3)

    @property
    def V(self):
        """
        Converts `self` to ``Vec3`` object.

        Alias of ``asvec3`` property.
        """

        return self.copy().view(Vec3)

    @property
    def dd(self):
        """
        Returns dip-direction, dip tuple.

        Example:
          >>> azi, inc = v.dd
        """

        n = self.uv
        dec = atan2d(n[1], n[0]) % 360
        inc = asind(n[2])

        return dec, inc


class Lin(Vec3):
    """
    Class to store linear feature. It provides all ``Vec3`` methods and
    properties but behave as axial vector.

    Args:
      azi: dip direction of linear feature in degrees
      inc: dip of linear feature in degrees

    Example:
      >>> l = Lin(120, 60)

    """

    def __new__(cls, azi, inc):
        v = [cosd(azi) * cosd(inc),
             sind(azi) * cosd(inc),
             sind(inc)]

        return Vec3(v).view(cls)

    def __repr__(self):
        return 'L:{:.0f}/{:.0f}'.format(*self.dd)

    def __add__(self, other):
        """
        Sum of axial data.
        """

        if self * other < 0:
            other = -other
        return super(Lin, self).__add__(other)

    def __iadd__(self, other):
        if self * other < 0:
            other = -other
        return super(Lin, self).__iadd__(other)

    def __sub__(self, other):
        """
        Subtracts axial data.
        """

        if self * other < 0:
            other = -other

        return super(Lin, self).__sub__(other)

    def __isub__(self, other):
        if self * other < 0:
            other = -other

        return super(Lin, self).__isub__(other)

    def __eq__(self, other):
        """
        Returns `True` if linear features are equal.
        """
        return bool(abs(self - other) < 1e-15 or abs(self + other) < 1e-15)

    def __ne__(self, other):
        """
        Returns `True` if linear features are not equal.
        """

        return not (self == other or self == -other)

    def angle(self, other):
        """
        Returns angle (<90) of two linear features in degrees.

        Example:
          >>> u.angle(v)
          90.0
        """

        if isinstance(other, Group):
            return other.angle(self)
        else:
            return acosd(np.clip(self.uv.dot(other.uv), -1, 1))

    def cross(self, other):
        """
        Constructs planar feature defined by two linear features.

        Example:
          >>> l=Lin(120,10)
          >>> l.cross(Lin(160,30))
          S:196/35
        """
        if isinstance(other, Group):
            return other.cross(self)
        else:
            return np.cross(self, other).view(Fol)

    def dot(self, other):
        """
        Computes the axial dot product.
        """

        return abs(np.dot(self, other))

    @property
    def dd(self):
        """
        Returns dip-direction, dip tuple.
        """

        n = self.uv
        if n[2] < 0:
            n = -n
        azi = atan2d(n[1], n[0]) % 360
        inc = asind(n[2])

        return azi, inc


class Fol(Vec3):

    """
    Class to store planar feature. It provides all ``Vec3`` methods and
    properties but plane normal behave as axial vector.

    Args:
      azi: dip direction of planar feature in degrees
      inc: dip of planar feature in degrees

    Example:
      >>> f = Fol(120, 60)

    """

    def __new__(cls, azi, inc):
        """
        Create planar feature.
        """

        if settings['notation'] == 'rhr':
            azi += 90
        v = [-cosd(azi) * sind(inc),
             -sind(azi) * sind(inc),
             cosd(inc)]

        return Vec3(v).view(cls)

    def __repr__(self):
        return 'S:{:.0f}/{:.0f}'.format(*getattr(self, settings['notation']))

    def __add__(self, other):
        """
        Sum of axial data.
        """

        if self * other < 0:
            other = -other

        return super(Fol, self).__add__(other)

    def __iadd__(self, other):
        if self * other < 0:
            other = -other

        return super(Fol, self).__iadd__(other)

    def __sub__(self, other):
        """
        Subtract the axial data.
        """

        if self * other < 0:
            other = -other

        return super(Fol, self).__sub__(other)

    def __isub__(self, other):

        if self * other < 0:
            other = -other

        return super(Fol, self).__isub__(other)

    def __eq__(self, other):
        """
        Returns `True` if planar features are equal, otherwise `False`.
        """

        return bool(abs(self - other) < 1e-15 or abs(self + other) < 1e-15)

    def __ne__(self, other):
        """
        Returns `False` if planar features are equal, otherwise `True`.
        """

        return not (self == other or self == -other)

    #
    # FIXME Implement the `__hash__` method because the `__eq__` method is overridden.
    #

    def angle(self, other):
        """Returns angle of two planar features in degrees

        Example:
          >>> u.angle(v)
          90.0

        """
        if isinstance(other, Group):
            return other.angle(self)
        else:
            return acosd(np.clip(self.uv.dot(other.uv), -1, 1))

    def cross(self, other):
        """
        Returns linear feature defined as intersection of two planar features.

        Example:
          >>> f=Fol(60,30)
          >>> f.cross(Fol(120,40))
          L:72/29

        """
        if isinstance(other, Group):
            return other.cross(self)
        else:
            return np.cross(self, other).view(Lin)

    def dot(self, other):
        """
        Axial dot product.
        """

        return abs(np.dot(self, other))

<<<<<<< HEAD
    def transform(self, F, **kwargs):
        """Returns affine transformation of planar feature by matrix `F`.
=======
    def transform(self, F):
        """
        Returns affine transformation of planar feature by matrix `F`.
>>>>>>> e59c26cd

        Args:
          F (``DefGrad`` or ``numpy.array``): transformation matrix

        Keyword Args:
          norm: normalize transformed vectors. True or False. Dafault False

        Returns:
          representation of affine transformation (dot product) of `self`
          by `F`

        Example:
          >>> f.transform(F)

        """
<<<<<<< HEAD
        if kwargs.get('norm', False):
            res = np.dot(self, np.linalg.inv(F)).view(type(self)).uv
        else:
            res = np.dot(self, np.linalg.inv(F)).view(type(self))
        return res
=======

        return np.dot(self, np.linalg.inv(F)).view(type(self))
>>>>>>> e59c26cd

    @property
    def dd(self):
        """
        Return dip-direction, dip tuple.
        """

        n = self.uv
        if n[2] < 0:
            n = -n
        azi = (atan2d(n[1], n[0]) + 180) % 360
        inc = 90 - asind(n[2])

        return azi, inc

    @property
    def rhr(self):
        """
        Return strike and dip tuple (right-hand-rule).
        """
        azi, inc = self.dd

        return (azi - 90) % 360, inc

    @property
    def dv(self):
        """Returns dip vector ``Vec3`` object.

        Example:
          >>> f = Fol(120,50)
          >>> f.dv
          V(-0.321, 0.557, 0.766)

        """
        azi, inc = self.dd

        return Lin(azi, inc).view(Vec3)

    def rake(self, rake):
        """Returns vector ``Vec3`` object with given rake.

        Example:
          >>> f = Fol(120,50)
          >>> f.rake(30)
          V(-0.911, -0.155, 0.383)
          >>> f.rake(30).aslin

        """

        return self.dv.rotate(self, rake - 90)


class Pair(object):
    """Class to store pair of planar and linear feature.

    When ``Pair`` object is created, both planar and linear feature are
    adjusted, so linear feature perfectly fit onto planar one. Warning
    is issued, when misfit angle is bigger than 20 degrees.

    Args:
      fazi (float): Dip direction of planar feature in degrees
      finc (float): dip of planar feature in degrees
      lazi (float): Dip direction of linear feature in degrees
      linc (float): dip of linear feature in degrees

    Example:
      >>> p = Pair(140, 30, 110, 26)

    """
    def __init__(self, fazi, finc, lazi, linc):
        fol = Fol(fazi, finc)
        lin = Lin(lazi, linc)
        misfit = 90 - fol.angle(lin)
        if misfit > 20:
            warnings.warn('Warning: Misfit angle is %.1f degrees.' % misfit)
        ax = fol**lin
        ang = (Vec3(lin).angle(fol) - 90) / 2
        fol = fol.rotate(ax, ang)
        lin = lin.rotate(ax, -ang)
        self.fvec = Vec3(fol)
        self.lvec = Vec3(lin)
        self.misfit = misfit

    def __repr__(self):
        vals = getattr(self.fol, settings['notation']) + self.lin.dd
        return 'P:{:.0f}/{:.0f}-{:.0f}/{:.0f}'.format(*vals)

    @classmethod
    def from_pair(cls, fol, lin):
        """Create ``Pair`` from ``Fol`` and ``Lin`` objects

        Example:
          >>> f = Fol(140, 30)
          >>> l = Lin(110, 26)
          >>> p = Pair.from_pair(f, l)
        """
        data = getattr(fol, settings['notation']) + lin.dd
        return cls(*data)

    def rotate(self, axis, phi):
        """Rotates ``Pair`` by angle `phi` about `axis`.

        Args:
          axis (``Vec3``): axis of rotation
          phi (float): angle of rotation in degrees

        Example:
          >>> p = Pair(140, 30, 110, 26)
          >>> p.rotate(Lin(40, 50), 120)
          P:210/83-287/60

        """
        rot = deepcopy(self)
        rot.fvec = self.fvec.rotate(axis, phi)
        rot.lvec = self.lvec.rotate(axis, phi)
        return rot

    @property
    def type(self):
        return type(self)

    @property
    def fol(self):
        """Returns planar feature of ``Pair`` as ``Fol``.

        """
        return self.fvec.asfol

    @property
    def lin(self):
        """Returns linear feature of ``Pair`` as ``Lin``.

        """
        return self.lvec.aslin

    @property
    def rax(self):
        """Returns oriented vector perpendicular to both ``Fol`` and ``Lin``.

        """
        return self.fvec**self.lvec

    def transform(self, F, **kwargs):
        """Returns affine transformation of ``Pair`` by matrix `F`.

        Args:
          F (``DefGrad`` or ``numpy.array``): transformation matrix

        Keyword Args:
          norm: normalize transformed vectors. True or False. Dafault False

        Returns:
          representation of affine transformation (dot product) of `self`
          by `F`

        Example:
          >>> p.transform(F)

        """
        t = deepcopy(self)
        if kwargs.get('norm', False):
            t.lvec = np.dot(F, t.lvec).view(Vec3).uv
            t.fvec = np.dot(t.fvec, np.linalg.inv(F)).view(Vec3).uv
        else:
            t.lvec = np.dot(F, t.lvec).view(Vec3)
            t.fvec = np.dot(t.fvec, np.linalg.inv(F)).view(Vec3)
        return t


class Fault(Pair):
    """Fault class for related ``Fol`` and ``Lin`` instances with sense
    of movement.

    When ``Fault`` object is created, both planar and linear feature are
    adjusted, so linear feature perfectly fit onto planar one. Warning
    is issued, when misfit angle is bigger than 20 degrees.

    Args:
      fazi (float): dip direction of planar feature in degrees
      finc (float): dip of planar feature in degrees
      lazi (float): dip direction of linear feature in degrees
      linc (float): dip of linear feature in degrees
      sense (float): sense of movement +/-1 hanging-wall up/down

    Example:
      >>> p = Fault(140, 30, 110, 26, -1)

    """
    def __init__(self, fazi, finc, lazi, linc, sense):
        assert np.sign(sense) != 0, \
            'Sense parameter must be positive or negative'
        super(Fault, self).__init__(fazi, finc, lazi, linc)
        self.lvec = np.sign(sense) * self.lvec

    def __repr__(self):
        s = ['', '+', '-'][self.sense]
        vals = getattr(self.fol, settings['notation']) + self.lin.dd + (s,)
        return 'F:{:.0f}/{:.0f}-{:.0f}/{:.0f} {:s}'.format(*vals)

    @classmethod
    def from_pair(cls, fol, lin, sense):
        """Create ``Fault`` with given sense from ``Fol`` and ``Lin`` objects"""
        data = getattr(fol, settings['notation']) + lin.dd + (sense,)
        return cls(*data)

    @classmethod
    def from_vecs(cls, fvec, lvec):
        """Create ``Fault`` from two ortogonal ``Vec3`` objects

        Args:
          fvec: vector normal to fault plane
          lvec: vector parallel to movement

        """
        orax = fvec**lvec
        rax = Vec3(*fvec.aslin.dd)**Vec3(*lvec.dd)
        sense = 1 - 2 * (orax == rax)
        data = getattr(fvec.asfol, settings['notation']) + lvec.dd + (sense,)
        return cls(*data)

    def rotate(self, axis, phi):
        """Rotates ``Fault`` by `phi` degrees about `axis`.

        Args:
          axis: axis of rotation
          phi: angle of rotation in degrees

        Example:
          >>> f = Fault(140, 30, 110, 26, -1)
          >>> f.rotate(Lin(220, 10), 60)
          F:300/31-301/31 +

        """
        rot = deepcopy(self)
        rot.fvec = self.fvec.rotate(axis, phi)
        rot.lvec = self.lvec.rotate(axis, phi)
        return rot

    @property
    def sense(self):
        """Return sense of movement (+/-1)"""
        # return 2 * int(self.fvec**self.lvec == Vec3(self.fol**self.lin)) - 1
        orax = self.fvec.uv**self.lvec.uv
        rax = Vec3(*self.fol.aslin.dd)**Vec3(*self.lin.dd)
        return 2 * (orax == rax) - 1

    @property
    def pvec(self):
        """Return P axis as ``Vec3``"""
        return self.fvec.rotate(self.rax, -45)

    @property
    def tvec(self):
        """Return T-axis as ``Vec3``."""
        return self.fvec.rotate(self.rax, 45)

    @property
    def p(self):
        """Return P-axis as ``Lin``"""
        return self.pvec.aslin

    @property
    def t(self):
        """Return T-axis as ``Lin``"""
        return self.tvec.aslin

    @property
    def m(self):
        """Return kinematic M-plane as ``Fol``"""
        return (self.fvec**self.lvec).asfol

    @property
    def d(self):
        """Return dihedra plane as ``Fol``"""
        return (self.rax**self.fvec).asfol


class Group(list):
    """Group is homogeneous group of ``Vec3``, ``Fol`` or ``Lin`` objects.

    ``Group`` provide append and extend methods as well as list indexing
    to get or set individual items. It also supports following operators:
      - ``+`` - merge groups
      - ``**`` - mutual cross product
      - ``abs`` - array of magnitudes (lengths) of all objects

    See following methods and properties for additional operations.

    Args:
      data (list): list of ``Vec3``, ``Fol`` or ``Lin`` objects
      name (str): Name of group

    Returns:
      ``Group`` object

    Example:
      >>> g = Group([Lin(120, 20), Lin(151, 23), Lin(137, 28)])
    """
    def __init__(self, data, name='Default'):
        assert issubclass(type(data), list), 'Argument must be list of data.'
        assert len(data) > 0, 'Empty group is not allowed.'
        tp = type(data[0])
        assert issubclass(tp, Vec3), 'Data must be Fol, Lin or Vec3 type.'
        assert all([isinstance(e, tp) for e in data]), \
            'All data in group must be of same type.'
        super(Group, self).__init__(data)
        self.type = tp
        self.name = name

    def __repr__(self):
        return 'G:%g %s (%s)' % (len(self), self.type.__name__, self.name)

    def __abs__(self):
        # abs returns array of euclidean norms
        return np.asarray([abs(e) for e in self])

    def __add__(self, other):
        # merge Datasets
        assert isinstance(other, Group), 'Only groups could be merged'
        assert self.type is other.type, 'Only same type groups could be merged'
        return Group(list(self) + other, name=self.name)

    def __pow__(self, other):
        """Return all mutual cross products of two ``Group`` objects

        """
        if np.isscalar(other):
            return pow(abs(self), other)
        else:
            return self.cross(other)

    def __setitem__(self, key, value):
        assert isinstance(value, self.type), \
            'item is not of type %s' % self.type.__name__
        super(Group, self).__setitem__(key, value)

    def __getitem__(self, key):
        """Group fancy indexing"""
        if isinstance(key, slice):
            key = np.arange(*key.indices(len(self)))
        if isinstance(key, list) or isinstance(key, tuple):
            key = np.asarray(key)
        if isinstance(key, np.ndarray):
            if key.dtype == 'bool':
                key = np.flatnonzero(key)
            return Group([self[i] for i in key])
        else:
            return super(Group, self).__getitem__(key)

    def append(self, item):
        assert isinstance(item, self.type), \
            'item is not of type %s' % self.type.__name__
        super(Group, self).append(item)

    def extend(self, items=()):
        for item in items:
            self.append(item)

    def copy(self):
        return Group(super(Group, self).copy(), self.name)

    @property
    def data(self):
        """Return list of objects in ``Group``."""
        return list(self)

    @classmethod
    def from_csv(cls, fname, typ=Lin, delimiter=',', acol=1, icol=2):
        """Create ``Group`` object from csv file

        Args:
          fname: csv filename

        Keyword Args:
          typ: Type of objects. Default ``Lin``
          delimiter (str): values delimiter. Default ','
          acol (int): azimuth column. Default 1
          icol (int): inclination column. Default 2

        Example:
          >>> g = Group.from_csv('file.csv', typ=Fol, acol=2, icol=3)

        """
        from os.path import basename
        dt = np.loadtxt(fname, dtype=float, delimiter=delimiter).T
        return cls.from_array(dt[acol - 1], dt[icol - 1],
                              typ=typ, name=basename(fname))

    def to_csv(self, fname, delimiter=',', rounded=False):
        """Save ``Group`` object to csv file

        Args:
          fname: csv filename

        Keyword Args:
          delimiter (str): values delimiter. Default ','
          rounded (bool): round values to integer. Default False

        """
        if rounded:
            data = np.round(self.dd.T).astype(int)
        else:
            data = self.dd.T
        np.savetxt(fname, data, fmt='%g', delimiter=',', header=self.name)

    @classmethod
    def from_array(cls, azis, incs, typ=Lin, name='Default'):
        """Create ``Group`` object from arrays of dip directions and dips

        Args:
          azis: list or array of dip directions
          incs: list or array of inclinations

        Keyword Args:
          typ: type of data. ``Fol`` or ``Lin``
          name: name of ``Group`` object. Default is 'Default'

        Example:
          >>> f = Fault(140, 30, 110, 26, -1)
        """
        data = []
        data = [typ(azi, inc) for azi, inc in zip(azis, incs)]
        return cls(data, name=name)

    @property
    def aslin(self):
        """Return ``Group`` object with all data converted to ``Lin``."""
        return Group([e.aslin for e in self], name=self.name)

    @property
    def asfol(self):
        """Return ``Group`` object with all data converted to ``Fol``."""
        return Group([e.asfol for e in self], name=self.name)

    @property
    def asvec3(self):
        """Return ``Group`` object with all data converted to ``Vec3``."""
        return Group([e.asvec3 for e in self], name=self.name)

    @property
    def V(self):
        """Return ``Group`` object with all data converted to ``Vec3``."""
        return Group([e.asvec3 for e in self], name=self.name)

    @property
    def R(self):
        """Return resultant of data in ``Group`` object.

        Resultant is of same type as ``Group``. Note that ``Fol`` and ``Lin``
        are axial in nature so resultant can give other result than
        expected. For most cases is should not be problem as it is
        calculated as resultant of centered data. Anyway for axial
        data orientation tensor analysis will give you right answer.

        As axial summing is not commutative we use vectorial summing of
        centered data for Fol and Lin
        """
        if self.type == Vec3:
            r = Vec3(np.sum(self, axis=0))
        elif self.type == Lin:
            _, _, u = np.linalg.svd(self.ortensor.cov)
            # centered
            cntr = self.transform(u).rotate(Lin(90, 0), 90)
            # all points Z-ward
            cg = Group.from_array(*cntr.dd, typ=Vec3)
            r = cg.R.aslin.rotate(Lin(90, 0), -90).transform(u.T)
        elif self.type == Fol:
            _, _, u = np.linalg.svd(self.ortensor.cov)
            # centered
            cntr = self.transform(u).rotate(Lin(90, 0), 90)
            # all points Z-ward
            cg = Group.from_array(*cntr.aslin.dd, typ=Vec3)
            r = cg.R.asfol.rotate(Lin(90, 0), -90).transform(u.T)
        else:
            raise TypeError('Wrong argument type! Only Vec3, Lin and Fol!')
        return r

    @property
    def var(self):
        """Spherical variance based on resultant length (Mardia 1972).

        var = 1 - |R| / n
        """
        return 1 - abs(self.R) / len(self)

    @property
    def totvar(self):
        """Return total variance based on projections onto resultant

        totvar = sum(|x - R|^2) / 2n

        Note that difference between totvar and var is measure of difference
        between sample and population mean
        """
        return 1 - np.mean(self.dot(self.R.uv))

    @property
    def fisher_stats(self):
        """Fisher's statistics.

        fisher_stats property returns dictionary with `k`, `csd` and
        `a95` keywords.
        """
        stats = {'k': np.inf, 'a95': 180.0, 'csd': 0.0}
        N = len(self)
        R = abs(self.R)
        if N != R:
            stats['k'] = (N - 1) / (N - R)
            stats['csd'] = 81 / np.sqrt(stats['k'])
        stats['a95'] = acosd(1 - ((N - R) / R) * (20**(1 / (N - 1)) - 1))
        return stats

    @property
    def delta(self):
        """Cone angle containing ~63% of the data in degrees."""
        return acosd(abs(self.R) / len(self))

    @property
    def rdegree(self):
        """Degree of preffered orientation of data in ``Group`` object.

        D = 100 * (2 * |R| - n) / n
        """
        N = len(self)
        return 100 * (2 * abs(self.R) - N) / N

    def cross(self, other=None):
        """Return cross products of all data in ``Group`` object

        Without arguments it returns cross product of all pairs in dataset.
        If argument is group or single data object all mutual cross products
        are returned.
        """
        res = []
        if other is None:
            for i in range(len(self) - 1):
                for j in range(i + 1, len(self)):
                    res.append(self[i]**self[j])
        elif isinstance(other, Group):
            for e in self:
                for f in other:
                    res.append(e**f)
        elif issubclass(type(other), Vec3):
            for e in self:
                res.append(e**other)
        else:
            raise TypeError('Wrong argument type!')
        return Group(res, name=self.name)

    def rotate(self, axis, phi):
        """Rotate ``Group`` object `phi` degress about `axis`."""
        return Group([e.rotate(axis, phi) for e in self], name=self.name)

    @property
    def centered(self):
        """Rotate ``Group`` object to position that eigenvectors are parallel
        to axes of coordinate system: E1(vertical), E2(east-west),
        E3(north-south)

        """
        _, _, u = np.linalg.svd(self.ortensor.cov)
        return self.transform(u).rotate(Lin(90, 0), 90)

    @property
    def halfspace(self):
        """Change orientation of vectors in Group, so all have angle<=90 with
        resultant.

        """
        v = self.asvec3
        alldone = np.all(v.angle(v.R) <= 90)
        while not alldone:
            ang = v.angle(v.R)
            for ix, do in enumerate(ang > 90):
                if do:
                    v[ix] = -v[ix]
                alldone = np.all(v.angle(v.R) <= 90)
        if self.type == Lin:
            v = v.aslin
        if self.type == Fol:
            v = v.asfol
        return v

    @property
    def uv(self):
        """Return ``Group`` object with normalized (unit length) elements."""
        return Group([e.uv for e in self], name=self.name)

    def angle(self, other=None):
        """Return angles of all data in ``Group`` object

        Without arguments it returns angles of all pairs in dataset.
        If argument is group or single data object all mutual angles
        are returned.
        """
        res = []
        if other is None:
            for i in range(len(self) - 1):
                for j in range(i + 1, len(self)):
                    res.append(self[i].angle(self[j]))
        elif isinstance(other, Group):
            for e in self:
                for f in other:
                    res.append(e.angle(f))
        elif issubclass(type(other), Vec3):
            for e in self:
                res.append(e.angle(other))
        else:
            raise TypeError('Wrong argument type!')
        return np.array(res)

    def proj(self, vec):
        """Return projections of all data in ``Group`` onto vector.

        """
        return Group([e.proj(vec) for e in self], name=self.name)

    def dot(self, vec):
        """Return array of dot products of all data in ``Group`` with vector.

        """
        return np.array([e.dot(vec) for e in self])

    @property
    def ortensor(self):
        """Return orientation tensor ``Ortensor`` of ``Group``."""
        return Ortensor(self)

    @property
    def cluster(self):
        """Return hierarchical clustering ``Cluster`` of ``Group``."""
        return Cluster(self)

    def transform(self, F, **kwargs):
        """Return affine transformation of ``Group`` by matrix 'F'.

        Args:
          F: Transformation matrix. Should be array-like value e.g. ``DefGrad``

        Keyword Args:
          norm: normalize transformed vectors. True or False. Dafault False

        """
        return Group([e.transform(F, **kwargs) for e in self], name=self.name)

    @property
    def dd(self):
        """Return array of dip directions and dips of ``Group``"""
        return np.array([d.dd for d in self]).T

    @property
    def rhr(self):
        """Return array of strikes and dips of ``Group``"""
        return np.array([d.rhr for d in self]).T

    @classmethod
    def randn_lin(cls, N=100, mean=Lin(0, 90), sig=20, name='Default'):
        """Method to create ``Group`` of normaly distributed random ``Lin`` objects.

        Keyword Args:
          N: number of objects to be generated
          mean: mean orientation given as ``Lin``. Default Lin(0, 90)
          sig: sigma of normal distribution. Default 20
          name: name of dataset. Default is 'Default'

        Example:
          >>> g = Group.randn_lin(100, Lin(120, 40))
          >>> g.R
          L:120/39

        """
        data = []
        ta, td = mean.dd
        for azi, dip in zip(180 * np.random.rand(N), sig * np.random.randn(N)):
            data.append(Lin(0, 90).rotate(Lin(azi, 0), dip))
        return cls(data, name=name).rotate(Lin(ta + 90, 0), 90 - td)

    @classmethod
    def randn_fol(cls, N=100, mean=Fol(0, 0), sig=20, name='Default'):
        """Method to create ``Group`` of normaly distributed random ``Fol`` objects.

        Keyword Args:
          N: number of objects to be generated
          mean: mean orientation given as ``Fol``. Default Fol(0, 0)
          sig: sigma of normal distribution. Default 20
          name: name of dataset. Default is 'Default'

        Example:
          >>> g = Group.randn_fol(100, Lin(240, 60))
          >>> g.R
          S:238/61

        """
        data = []
        ta, td = mean.dd
        for azi, dip in zip(180 * np.random.rand(N), sig * np.random.randn(N)):
            data.append(Fol(0, 0).rotate(Lin(azi, 0), dip))
        return cls(data, name=name).rotate(Lin(ta - 90, 0), td)

    @classmethod
    def uniform_lin(cls, N=500, name='Default'):
        """Method to create ``Group`` of uniformly distributed ``Lin`` objects.

        Keyword Args:
          N: approximate (maximum) number of objects to be generated
          name: name of dataset. Default is 'Default'

        Example:
          >>> g = Group.uniform_lin(300)
          >>> g.ortensor.eigenvals
          array([ 0.3354383 ,  0.33228085,  0.33228085])

        """
        n = 2 * np.ceil(np.sqrt(N) / 0.564)
        azi = 0
        inc = 90
        for rho in np.linspace(0, 1, np.round(n / 2 / np.pi))[:-1]:
            theta = np.linspace(0, 360, np.round(n * rho + 1))[:-1]
            x, y = rho * sind(theta), rho * cosd(theta)
            azi = np.hstack((azi, atan2d(x, y)))
            ii = asind(np.sqrt((x * x + y * y) / 2))
            inc = np.hstack((inc, 90 - 2 * ii))
        # no antipodal
        theta = np.linspace(0, 360, n + 1)[:-1:2]
        x, y = sind(theta), cosd(theta)
        azi = np.hstack((azi, atan2d(x, y)))
        inc = np.hstack((inc, 90 - 2 * asind(np.sqrt((x * x + y * y) / 2))))
        # fix
        inc[inc < 0] = 0
        return cls.from_array(azi, inc, typ=Lin, name=name)

    @classmethod
    def uniform_fol(cls, N=500, name='Default'):
        """Method to create ``Group`` of uniformly distributed ``Fol`` objects.

        Keyword Args:
          N: approximate (maximum) number of objects to be generated
          name: name of dataset. Default is 'Default'

        Example:
          >>> g = Group.uniform_fol(300)
          >>> g.ortensor.eigenvals
          array([ 0.3354383 ,  0.33228085,  0.33228085])

        """
        lins = cls.uniform_lin(N=N)
        azi, inc = lins.dd
        if settings['notation'] == 'rhr':
            azi -= 90
        return cls.from_array(azi + 180, 90 - inc, typ=Fol, name=name)

    @classmethod
    def sfs_vec3(cls, N=1000, name='Default'):
        """Method to create ``Group`` of uniformly distributed ``Vec3`` objects.
        Spherical Fibonacci Spiral points on a sphere algorithm adopted from
        John Burkardt.

        http://people.sc.fsu.edu/~jburkardt/

        Keyword Args:
          N: number of objects to be generated. Default 1000
          name: name of dataset. Default is 'Default'

        Example:
          >>> v = Group.sfs_vec3(300)
          >>> v.ortensor.eigenvals
          array([ 0.33346453,  0.33333475,  0.33320072])
        """
        phi = (1 + np.sqrt(5)) / 2
        i2 = 2 * np.arange(N) - N + 1
        theta = 2 * np.pi * i2 / phi
        sp = i2 / N
        cp = np.sqrt((N + i2) * (N - i2)) / N
        dc = np.array([cp * np.sin(theta), cp * np.cos(theta), sp]).T
        return cls([Vec3(d) for d in dc], name=name)

    @classmethod
    def sfs_lin(cls, N=500, name='Default'):
        """Method to create ``Group`` of uniformly distributed ``Lin`` objects.
        Based on ``Group.sfs_vec3`` method, but only half of sphere is used.

        Args:
          N: number of objects to be generated. Default 500
          name: name of dataset. Default is 'Default'

        Example:
          >>> g = Group.sfs_lin(300)
          >>> g.ortensor.eigenvals
          array([ 0.33417707,  0.33333973,  0.33248319])
        """
        g = cls.sfs_vec3(N=2 * N)
        # no antipodal
        return cls([d.aslin for d in g if d[2] > 0], name=name)

    @classmethod
    def sfs_fol(cls, N=500, name='Default'):
        """Method to create ``Group`` of uniformly distributed ``Fol`` objects.
        Based on ``Group.sfs_vec3`` method, but only half of sphere is used.

        Args:
          N: number of objects to be generated. Default 500
          name: name of dataset. Default is 'Default'

        Example:
          >>> g = Group.sfs_fol(300)
          >>> g.ortensor.eigenvals
          array([ 0.33417707,  0.33333973,  0.33248319])
        """
        g = cls.sfs_vec3(N=2 * N)
        # no antipodal
        return cls([d.asfol for d in g if d[2] > 0], name=name)

    @classmethod
    def gss_vec3(cls, N=1000, name='Default'):
        """Method to create ``Group`` of uniformly distributed ``Vec3`` objects.
        Golden Section Spiral points on a sphere algorithm.

        http://www.softimageblog.com/archives/115

        Args:
          N: number of objects to be generated.  Default 1000
          name: name of dataset. Default is 'Default'

        Example:
          >>> v = Group.gss_vec3(300)
          >>> v.ortensor.eigenvals
          array([ 0.33335689,  0.33332315,  0.33331996])
        """
        inc = np.pi * (3 - np.sqrt(5))
        off = 2 / N
        k = np.arange(N)
        y = k * off - 1 + (off / 2)
        r = np.sqrt(1 - y * y)
        phi = k * inc
        dc = np.array([np.cos(phi) * r, y, np.sin(phi) * r]).T
        return cls([Vec3(d) for d in dc], name=name)

    @classmethod
    def gss_lin(cls, N=500, name='Default'):
        """Method to create ``Group`` of uniformly distributed ``Lin`` objects.
        Based on ``Group.gss_vec3`` method, but only half of sphere is used.

        Args:
          N: number of objects to be generated. Default 500
          name: name of dataset. Default is 'Default'

        Example:
          >>> g = Group.gss_lin(300)
          >>> g.ortensor.eigenvals
          array([ 0.33498373,  0.3333366 ,  0.33167967])
        """
        g = cls.gss_vec3(N=2 * N)
        # no antipodal
        return cls([d.aslin for d in g if d[2] > 0], name=name)

    @classmethod
    def gss_fol(cls, N=500, name='Default'):
        """Method to create ``Group`` of uniformly distributed ``Fol`` objects.
        Based on ``Group.gss_vec3`` method, but only half of sphere is used.

        Args:
          N: number of objects to be generated.  Default 500
          name: name of dataset. Default is 'Default'

        Example:
          >>> g = Group.gss_fol(300)
          >>> g.ortensor.eigenvals
          array([ 0.33498373,  0.3333366 ,  0.33167967])
        """
        g = cls.gss_vec3(N=2 * N)
        # no antipodal
        return cls([d.asfol for d in g if d[2] > 0], name=name)

    @classmethod
    def fisher_lin(cls, N=100, mean=Lin(0, 90), kappa=20, name='Default'):
        """Method to create ``Group`` of ``Lin`` objects distributed
        according to Fisher distribution.

        Args:
          N: number of objects to be generated
          kappa: precision parameter of the distribution. Default 20
          name: name of dataset. Default is 'Default'

        Example:
          >>> g = Group.fisher_lin(100, mean=Lin(120,10))
        """
        ta, td = mean.dd
        L = np.exp(-2 * kappa)
        a = np.random.random(N) * (1 - L) + L
        fac = np.sqrt(-np.log(a) / (2 * kappa))
        inc = 90 - 2 * asind(fac)
        azi = 360 * np.random.random(N)
        g = cls.from_array(azi, inc, typ=Lin, name=name)
        return g.rotate(Lin(ta + 90, 0), 90 - td)

    @classmethod
    def kent_lin(cls, p, kappa=20, beta=0, N=500, name='Default'):
        """Method to create ``Group`` of ``Lin`` objects distributed
        according to Kent distribution (Kent, 1982) - The 5-parameter
        Fisher–Bingham distribution.

        Args:
          p: Pair object defining orientation of data
          N: number of objects to be generated
          kappa: concentration parameter. Default 20
          beta: ellipticity 0 <= beta < kappa
          name: name of dataset. Default is 'Default'

        Example:
          >>> p = Pair(135, 30, 90, 22)
          >>> g = Group.kent_lin(p, 30, 5, 300)
        """
        assert issubclass(type(p), Pair), 'Argument must be Pair object.'
        k = KentDistribution(p.lvec, p.fvec.cross(p.lvec), p.fvec, kappa, beta)
        g = Group([Vec3(v).aslin for v in k.rvs(N)])
        return g

    def to_file(self, filename='group.dat'):
        """Save group to file.

        Keyword Args:
          filename (str): name of file to save. Default 'group.dat'

        """
        with open(filename, 'wb') as file:
            pickle.dump(self, file)
        print('Group saved to file %s' % filename)

    @classmethod
    def from_file(cls, filename='group.dat'):
        """Load group to file.

        Keyword Args:
          filename (str): name of data file to load. Default 'group.dat'

        """
        with open(filename, 'rb') as file:
            data = pickle.load(file)
        print('Group loaded from file %s' % filename)
        return cls(data, name=filename)

    def bootstrap(self, N=100, size=None):
        """Return iterator of bootstraped samples from ``Group``.

        Args:
          N: number of samples to be generated
          size: number of data in sample. Default is same as ``Group``.

        Example:
          >>> g = Group.randn_lin(100, mean=Lin(120,40))
          >>> sm = [gb.R for gb in g.bootstrap(100)]
          >>> g.fisher_stats
          {'csd': 18.985075817669784, 'a95': 3.4065695594364684, 'k': 18.203100466576508}
          >>> Group(sm).fisher_stats
          {'csd': 1.9142106832769188, 'a95': 0.33404753286607225, 'k': 1790.5669592301119}

        """
        if size is None:
            size = len(self)
        for ix in np.random.randint(0, len(self), (N, size)):
            yield self[ix]

    @classmethod
    def examples(cls, name=None):
        """Create ``Group`` from example datasets. Available names are returned
        when no name of example dataset is given as argument.

        Keyword Args:
          name: name of dataset

        Example:
          >>> g = Group.examples('B2')

        """
        azis = {}
        incs = {}
        typs = {}
        # Embleton (1970) - Measurements of magnetic remanence in specimens
        # of Palaeozoic red-beds from Argentina.
        azis['B2'] = [122.5, 130.5, 132.5, 148.5, 140.0, 133.0, 157.5, 153.0,
                      140.0, 147.5, 142.0, 163.5, 141.0, 156.0, 139.5, 153.5,
                      151.5, 147.5, 141.0, 143.5, 131.5, 147.5, 147.0, 149.0,
                      144.0, 139.5]
        incs['B2'] = [55.5, 58.0, 44.0, 56.0, 63.0, 64.5, 53.0, 44.5, 61.5,
                      54.5, 51.0, 56.0, 59.5, 56.5, 54.0, 47.5, 61.0, 58.5,
                      57.0, 67.5, 62.5, 63.5, 55.5, 62.0, 53.5, 58.0]
        typs['B2'] = Lin
        # Cohen (1983) - Facing directions of conically folded planes.
        azis['B4'] = [269, 265, 271, 272, 268, 267, 265, 265, 265, 263, 267, 267,
                      270, 270, 265, 95, 100, 95, 90, 271, 267, 272, 270, 273,
                      271, 269, 270, 267, 266, 268, 269, 270, 269, 270, 272, 271,
                      271, 270, 273, 271, 270, 274, 275, 274, 270, 268, 97, 95,
                      90, 95, 94, 93, 93, 93, 95, 96, 100, 104, 102, 108, 99, 112,
                      110, 100, 95, 93, 91, 92, 92, 95, 89, 93, 100, 270, 261,
                      275, 276, 275, 277, 276, 273, 273, 271, 275, 277, 275, 276,
                      279, 277, 278, 280, 275, 270, 275, 276, 255, 105, 99, 253,
                      96, 93, 92, 91, 91, 90, 89, 89, 96, 105, 90, 76, 91, 91, 91,
                      90, 95, 90, 92, 92, 95, 100, 135, 98, 92, 90, 99, 175, 220,
                      266, 235, 231, 256, 272, 276, 276, 275, 273, 266, 276, 274,
                      275, 274, 272, 273, 270, 103, 95, 98, 96, 111, 96, 92, 91,
                      90, 90]
        incs['B4'] = [48, 57, 61, 59, 58, 60, 59, 58, 60, 59, 59, 53, 50, 48, 61,
                      40, 56, 67, 52, 49, 60, 47, 50, 48, 50, 53, 52, 58, 60, 60,
                      62, 61, 62, 60, 58, 59, 56, 53, 49, 49, 53, 50, 46, 45, 60,
                      68, 75, 47, 48, 50, 48, 49, 45, 41, 42, 40, 51, 70, 74, 71,
                      51, 75, 73, 60, 49, 44, 41, 51, 45, 50, 41, 44, 68, 67, 73,
                      50, 40, 60, 47, 47, 54, 60, 62, 57, 43, 53, 40, 40, 42, 44,
                      60, 65, 76, 63, 71, 80, 77, 72, 80, 60, 48, 49, 48, 46, 44,
                      43, 40, 58, 65, 39, 48, 38, 43, 42, 49, 39, 43, 44, 48, 61,
                      68, 80, 60, 49, 45, 62, 79, 79, 72, 76, 77, 71, 60, 42, 50,
                      41, 60, 73, 43, 50, 46, 51, 56, 50, 40, 73, 57, 60, 54, 71,
                      54, 50, 48, 48, 51]
        typs['B4'] = Lin
        # Powell, Cole & Cudahy (1985) - Orientations of axial-plane cleavage
        # surfaces of F1 folds in Ordovician turbidites.
        azis['B11'] = [65, 75, 233, 39, 53, 58, 50, 231, 220, 30, 59, 44, 54, 251,
                       233, 52, 26, 40, 266, 67, 61, 72, 54, 32, 238, 84, 230, 228,
                       230, 231, 40, 233, 234, 225, 234, 222, 230, 51, 46, 207,
                       221, 58, 48, 222, 10, 52, 49, 36, 225, 221, 216, 194, 228,
                       27, 226, 58, 35, 37, 235, 38, 227, 34, 225, 53, 57, 66, 45,
                       47, 54, 45, 60, 51, 42, 52, 63]

        incs['B11'] = [50, 53, 85, 82, 82, 66, 75, 85, 87, 85, 82, 88, 86, 82, 83,
                       86, 80, 78, 85, 89, 85, 85, 86, 67, 87, 86, 81, 85, 79, 86,
                       88, 84, 87, 88, 83, 82, 89, 82, 82, 67, 85, 87, 82, 82, 82,
                       75, 68, 89, 81, 87, 63, 86, 81, 81, 89, 62, 81, 88, 70, 80,
                       77, 85, 74, 90, 90, 90, 90, 90, 90, 90, 90, 90, 90, 90, 90]
        typs['B11'] = Fol
        # Powell, Cole & Cudahy (1985) - Orientations of axial-plane cleavage
        # surfaces of F1 folds in Ordovician turbidites.
        azis['B12'] = [122, 132, 141, 145, 128, 133, 130, 129, 124, 120, 137, 141,
                       151, 138, 135, 135, 156, 156, 130, 112, 116, 113, 117, 110,
                       106, 106, 98, 84, 77, 111, 122, 140, 48, 279, 19, 28, 28,
                       310, 310, 331, 326, 332, 3, 324, 308, 304, 304, 299, 293,
                       293, 306, 310, 313, 319, 320, 320, 330, 327, 312, 317, 314,
                       312, 311, 307, 311, 310, 310, 305, 305, 301, 301, 300]

        incs['B12'] = [80, 72, 63, 51, 62, 53, 53, 52, 48, 45, 44, 44, 34, 37, 38,
                       40, 25, 15, 22, 63, 35, 28, 28, 22, 33, 37, 32, 27, 24, 8,
                       6, 8, 11, 8, 6, 6, 8, 20, 21, 18, 25, 28, 32, 32, 32, 34,
                       38, 37, 44, 45, 48, 42, 47, 45, 43, 45, 50, 70, 59, 66, 65,
                       70, 66, 67, 83, 66, 69, 69, 72, 67, 69, 82]
        typs['B12'] = Fol

        if name is None:
            print('Available sample datasets:')
            print(list(typs.keys()))
        else:
            return cls.from_array(azis[name], incs[name], typs[name], name=name)


class PairSet(list):
    """PairSet is homogeneous group of ``Pair`` objects

    """
    def __init__(self, data, name='Default'):
        assert issubclass(type(data), list), 'Argument must be list of data.'
        assert len(data) > 0, 'Empty PairSet is not allowed.'
        tp = type(data[0])
        assert issubclass(tp, Pair), 'Data must be of Pair type.'
        assert all([isinstance(e, tp) for e in data]), \
            'All data in PairSet must be of same type.'
        super(PairSet, self).__init__(data)
        self.type = tp
        self.name = name

    def __repr__(self):
        return 'P:%g %s (%s)' % (len(self), self.type.__name__, self.name)

    def __add__(self, other):
        # merge sets
        assert self.type is other.type, 'Only same type could be merged'
        return PairSet(list(self) + other, name=self.name)

    def __setitem__(self, key, value):
        assert isinstance(value, self.type), \
            'item is not of type %s' % self.type.__name__
        super(FaultSet, self).__setitem__(key, value)

    def __getitem__(self, key):
        """PairSet fancy indexing"""
        if isinstance(key, slice):
            key = np.arange(*key.indices(len(self)))
        if isinstance(key, list) or isinstance(key, tuple):
            key = np.asarray(key)
        if isinstance(key, np.ndarray):
            if key.dtype == 'bool':
                key = np.flatnonzero(key)
            return type(self)([self[i] for i in key])
        else:
            return super(type(self), self).__getitem__(key)

    def append(self, item):
        assert isinstance(item, self.type), \
            'item is not of type %s' % self.type.__name__
        super(PairSet, self).append(item)

    def extend(self, items=()):
        for item in items:
            self.append(item)

    @property
    def data(self):
        return list(self)

    def rotate(self, axis, phi):
        """Rotate PairSet"""
        return type(self)([f.rotate(axis, phi) for f in self], name=self.name)

    @classmethod
    def from_csv(cls, fname, delimiter=',',
                 facol=1, ficol=2, lacol=3, licol=4):
        """Read PairSet from csv file"""
        from os.path import basename
        dt = np.loadtxt(fname, dtype=float, delimiter=delimiter).T
        return cls.from_array(dt[facol - 1], dt[ficol - 1],
                              dt[lacol - 1], dt[licol - 1],
                              name=basename(fname))

    def to_csv(self, fname, delimiter=',', rounded=False):
        if rounded:
            data = np.c_[np.round(self.fol.dd.T).astype(int),
                         np.round(self.lin.dd.T).astype(int)]
        else:
            data = np.c_[self.fol.dd.T, self.lin.dd.T]

        np.savetxt(fname, data, fmt='%g', delimiter=',', header=self.name)

    @classmethod
    def from_array(cls, fazis, fincs, lazis, lincs, name='Default'):
        """Create PairSet from arrays of dip directions and dips"""
        data = []
        for fazi, finc, lazi, linc in zip(fazis, fincs, lazis, lincs):
            data.append(Pair(fazi, finc, lazi, linc))
        return cls(data, name=name)

    @property
    def fol(self):
        """Return Fol part of PairSet as Group of Fol"""
        return Group([e.fol for e in self], name=self.name)

    @property
    def fvec(self):
        """Return vectors of Fol of PairSet as Group of Vec3"""
        return Group([e.fvec for e in self], name=self.name)

    @property
    def lin(self):
        """Return Lin part of PairSet as Group of Lin"""
        return Group([e.lin for e in self], name=self.name)

    @property
    def lvec(self):
        """Return vectors of Lin part of PairSet as Group of Vec3"""
        return Group([e.lvec for e in self], name=self.name)

    @property
    def misfit(self):
        """Return array of misfits"""
        return np.array([f.misfit for f in self])


class FaultSet(PairSet):
    """FaultSet is homogeneous group of ``Fault`` objects

    """
    def __init__(self, data, name='Default'):
        assert issubclass(type(data), list), 'Argument must be list of data.'
        assert len(data) > 0, 'Empty FaultSet is not allowed.'
        tp = type(data[0])
        assert issubclass(tp, Fault), 'Data must be of Fault type.'
        assert all([isinstance(e, tp) for e in data]), \
            'All data in FaultSet must be of same type.'
        super(FaultSet, self).__init__(data)
        self.type = tp
        self.name = name

    def __repr__(self):
        return 'F:%g %s (%s)' % (len(self), self.type.__name__, self.name)

    @classmethod
    def from_csv(cls, fname, delimiter=',',
                 facol=1, ficol=2, lacol=3, licol=4, scol=5):
        """Read FaultSet from csv file"""
        from os.path import basename
        dt = np.loadtxt(fname, dtype=float, delimiter=delimiter).T
        return cls.from_array(dt[facol - 1], dt[ficol - 1],
                              dt[lacol - 1], dt[licol - 1],
                              dt[scol - 1], name=basename(fname))

    def to_csv(self, fname, delimiter=',', rounded=False):
        if rounded:
            data = np.c_[np.round(self.fol.dd.T).astype(int),
                         np.round(self.lin.dd.T).astype(int),
                         self.sense.astype(int)]
        else:
            data = np.c_[self.fol.dd.T, self.lin.dd.T, self.sense]

        np.savetxt(fname, data, fmt='%g', delimiter=',', header=self.name)

    @classmethod
    def from_array(cls, fazis, fincs, lazis, lincs, senses, name='Default'):
        """Create dataset from arrays of dip directions and dips"""
        data = []
        for fazi, finc, lazi, linc, sense in zip(fazis, fincs, lazis, lincs, senses):
            data.append(Fault(fazi, finc, lazi, linc, sense))
        return cls(data, name=name)

    @property
    def sense(self):
        """Return array of sense values"""
        return np.array([f.sense for f in self])

    @property
    def p(self):
        """Return p-axes of FaultSet as Group of Lin"""
        return Group([e.p for e in self], name=self.name + '-P')

    @property
    def pvec(self):
        """Return p-axes of FaultSet as Group of Vec3"""
        return Group([e.pvec for e in self], name=self.name)

    @property
    def tvec(self):
        """Return t-axes of FaultSet as Group of Vec3"""
        return Group([e.tvec for e in self], name=self.name)

    @property
    def t(self):
        """Return t-axes of FaultSet as Group of Lin"""
        return Group([e.t for e in self], name=self.name + '-T')

    @property
    def m(self):
        """Return m-planes of FaultSet as Group of Fol"""
        return Group([e.m for e in self], name=self.name + '-M')

    @property
    def d(self):
        """Return dihedra planes of FaultSet as Group of Fol"""
        return Group([e.d for e in self], name=self.name + '-D')

    def angmech(self, method='classic'):
        """Implementation of Angelier-Mechler dihedra method

        Args:
          method: 'probability' or 'classic'. Classic method assigns +/-1
          to individual positions, while 'probability' returns maximum
          likelihood estimate.
        """
        def angmech(dc, fs):
            val = 0
            for f in fs:
                val += 2 * float(np.sign(dc.dot(f.fvec)) == np.sign(dc.dot(f.lvec))) - 1
            return val

        def angmech2(dc, fs):
            val = 0
            d = Vec3(dc).aslin
            for f in fs:
                s = 2 * float(np.sign(dc.dot(f.fvec)) == np.sign(dc.dot(f.lvec))) - 1
                lprob = (1 - abs(45 - f.lin.angle(d)) / 45)
                fprob = (1 - abs(45 - f.fol.angle(d)) / 45)
                val += s * lprob * fprob
            return val

        d = StereoGrid()
        if method == 'probability':
            d.apply_func(angmech2, self)
        else:
            d.apply_func(angmech, self)
        return d

    @classmethod
    def examples(cls, name=None):
        """Create ``FaultSet`` from example datasets. Available names are returned
        when no name of example dataset is given as argument.

        Keyword Args:
          name: name of dataset

        Example:
          >>> fs = FaultSet.examples('MELE')

        """
        fazis, fincs = {}, {}
        lazis, lincs = {}, {}
        senses = {}
        # Lexa (2008) - reactivated joints - Lipnice
        fazis['MELE'] = [95, 66, 42, 14, 126, 12, 14, 150, 35, 26, 138, 140, 132,
                         50, 52, 70, 152, 70, 184, 194, 330, 150, 72, 80, 188, 186,
                         72, 138, 72, 184, 308, 128, 60, 130, 105, 130, 124, 135, 292,
                         30, 36, 282, 95, 88, 134, 120, 26, 2, 8, 6, 140, 60,
                         60, 98, 88, 94, 110, 114, 8, 100, 16, 20, 120, 10, 120,
                         10, 124, 30, 22, 204, 4, 254, 296, 244, 210, 22, 250, 210,
                         130, 206, 210, 4, 258, 260, 272, 96, 105, 120, 214, 96, 22,
                         88, 26, 110]
        fincs['MELE'] = [80, 85, 46, 62, 78, 62, 66, 70, 45, 58, 80, 80, 80, 88, 88, 60, 82,
                         32, 82, 80, 80, 85, 40, 30, 82, 82, 46, 85, 30, 88, 85, 88, 52, 75,
                         85, 76, 80, 88, 80, 50, 50, 38, 85, 42, 68, 80, 65, 60, 65, 65, 60,
                         50, 50, 75, 70, 85, 70, 62, 36, 60, 66, 50, 68, 38, 72, 90, 88, 90,
                         90, 85, 90, 75, 85, 85, 85, 82, 75, 85, 75, 88, 89, 68, 88, 82, 72,
                         78, 85, 85, 60, 88, 62, 58, 56, 72]
        lazis['MELE'] = [119, 154, 110, 296, 41, 295, 291, 232, 106, 105, 49, 227, 45,
                         139, 142, 149, 241, 89, 98, 110, 55, 60, 91, 105, 98, 96,
                         103, 226, 104, 95, 37, 217, 112, 48, 16, 46, 39, 46, 15,
                         108, 100, 4, 8, 102, 51, 207, 299, 283, 290, 287, 62, 333,
                         7, 185, 359, 5, 21, 31, 90, 14, 290, 102, 49, 93, 35,
                         280, 213, 120, 292, 114, 274, 320, 19, 332, 299, 295, 332, 297,
                         49, 296, 300, 276, 176, 275, 253, 103, 184, 30, 134, 6, 108,
                         49, 112, 27]
        lincs['MELE'] = [79, 20, 22, 21, 21, 23, 16, 22, 18, 16, 8, 18, 18, 25, 5, 18, 5,
                         31, 25, 32, 27, 3, 38, 28, 2, 2, 42, 22, 26, 25, 10, 15, 38, 26,
                         10, 23, 26, 28, 35, 14, 28, 6, 32, 41, 16, 16, 6, 19, 23, 22, 19,
                         4, 35, 10, 3, 8, 2, 13, 6, 7, 10, 10, 38, 6, 14, 20, 28, 0,
                         15, 5, 45, 57, 54, 20, 10, 21, 28, 30, 30, 10, 12, 6, 76, 82, 71,
                         78, 66, 5, 16, 2, 7, 51, 6, 20]
        senses['MELE'] = [-1, -1, -1, 1, -1, 1, 1, 1, -1, -1, -1, 1, -1, -1, -1, -1, -1,
                          -1, 1, 1, 1, -1, -1, -1, 1, 1, -1, 1, -1, 1, 1, 1, -1, -1,
                          -1, -1, -1, -1, 1, -1, -1, 1, -1, -1, -1, 1, 1, 1, 1, 1, -1,
                          1, -1, 1, -1, -1, -1, -1, -1, -1, 1, -1, -1, -1, -1, 1, 1, -1,
                          1, 1, 1, -1, -1, -1, -1, 1, -1, -1, -1, -1, -1, 1, -1, -1, -1,
                          -1, 1, -1, 1, -1, -1, -1, -1, -1]

        if name is None:
            print('Available sample datasets:')
            print(list(senses.keys()))
        else:
            return cls.from_array(fazis[name], fincs[name], lazis[name], lincs[name],
                                  senses[name], name=name)


class Ortensor(object):
    """Ortensor is orientation tensor, which characterize data distribution
    using eigenvalue method. See (Watson 1966, Scheidegger 1965).

    See following methods and properties for additional operations.

    Args:
      data (``Group``): grou of ``Vec3``, ``Fol`` or ``Lin`` objects

    Returns:
      ``Ortensor`` object

    Example:
      >>> g = Group.examples('B2')
      >>> ot = Ortensor(g)
      >>> ot
      Ortensor: B2 Kind: prolate
      (E1:0.9825,E2:0.01039,E3:0.007101)
      [[ 0.19780807 -0.13566589 -0.35878837]
       [-0.13566589  0.10492993  0.25970594]
       [-0.35878837  0.25970594  0.697262  ]]
      >>> ot.eigenlins.data
      [L:144/57, L:360/28, L:261/16]

    """
    def __init__(self, d, **kwargs):
        assert isinstance(d, Group), 'Only group could be passed to Ortensor'
        self.cov = np.dot(np.array(d).T, np.array(d)) / len(d)
        self.name = d.name
        vc, vv = np.linalg.eig(self.cov)
        ix = np.argsort(vc)[::-1]
        self.eigenvals = vc[ix]
        self.vects = vv.T[ix]
        self.scaled = kwargs.get('scaled', False)

    def __repr__(self):
        return 'Ortensor: %s Kind: %s\n' % (self.name, self.kind) + \
            '(E1:%.4g,E2:%.4g,E3:%.4g)\n' % tuple(self.eigenvals) + \
            str(self.cov)

    @property
    def E1(self):
        """Max eigenvalue"""
        return self.eigenvals[0]

    @property
    def E2(self):
        """Middle eigenvalue"""
        return self.eigenvals[1]

    @property
    def E3(self):
        """Min eigenvalue"""
        return self.eigenvals[2]

    @property
    def eigenvects(self):
        """Return group of eigenvectors. If scaled property is True their
        length is scaled by eigenvalues, otherwise with unit length."""
        if self.scaled:
            e1, e2, e3 = self.eigenvals
        else:
            e1 = e2 = e3 = 1.0
        return Group([e1 * Vec3(self.vects[0]),
                      e2 * Vec3(self.vects[1]),
                      e3 * Vec3(self.vects[2])])

    @property
    def eigenlins(self):
        """Return group of eigenvectors as Lin objects"""
        return self.eigenvects.aslin

    @property
    def eigenfols(self):
        """Return group of eigenvectors as Fol objects"""
        return self.eigenvects.asfol

    @property
    def strength(self):
        """Woodcock strength"""
        return np.log(self.E1 / self.E3)

    @property
    def C(self):
        """Cylindricity index"""
        return self.strength

    @property
    def shape(self):
        """Woodcock shape"""
        return np.log(self.E1 / self.E2) / np.log(self.E2 / self.E3)

    @property
    def P(self):
        """Point index - Vollmer, 1990"""
        return self.eigenvals[0] - self.eigenvals[1]

    @property
    def G(self):
        """Girdle index - Vollmer, 1990"""
        return 2 * (self.eigenvals[1] - self.eigenvals[2])

    @property
    def R(self):
        """Random index - Vollmer, 1990"""
        return 3 * self.eigenvals[2]

    @property
    def B(self):
        """Cylindricity index - Vollmer, 1990"""
        return self.P + self.G

    @property
    def I(self):
        """Intensity index - Lisle, 1985"""
        return 7.5 * np.sum((self.eigenvals - 1 / 3)**2)

    @property
    def kind(self):
        """Return descriptive type of ellipsoid"""
        return {False: 'oblate', True: 'prolate'}[self.shape > 1]

    @property
    def MADp(self):
        """Return approximate angular deviation from the major axis along E1"""
        return atand(np.sqrt((1 - self.E1) / self.E1))

    @property
    def MADo(self):
        """Return approximate deviation from the plane normal to E3"""
        return atand(np.sqrt(self.E3 / (1 - self.E3)))

    @property
    def MAD(self):
        """Return approximate deviation according to shape"""
        if self.shape > 1:
            return self.MADp
        else:
            return self.MADo


class StereoGrid(object):
    """Class to store regular grid of values to be contoured on ``StereoNet``.

    ``StereoGrid`` object could be calculated from ``Group`` object or by user-
    defined function, which accept unit vector as argument.

    Args:
      g: ``Group`` object of data to be used for desity calculation. If
      ommited, zero values grid is returned.

    Keyword Args:
      npoints: approximate number of grid points Default 1800
      grid: type of grid 'radial' or 'ortho'. Default 'radial'
      sigma: sigma for kernels. Default 1
      method: 'exp_kamb', 'linear_kamb', 'square_kamb', 'schmidt', 'kamb'.
        Default 'exp_kamb'
      trim: Set negative values to zero. Default False
      weighted: use euclidean norms as weights. Default False

    """
    def __init__(self, d=None, **kwargs):
        self.initgrid(**kwargs)
        if d:
            assert isinstance(d, Group), 'StereoGrid need Group as argument'
            self.calculate_density(np.asarray(d), **kwargs)

    def initgrid(self, **kwargs):
        import matplotlib.tri as tri
        # parse options
        grid = kwargs.get('grid', 'radial')
        if grid == 'radial':
            ctn_points = int(np.round(np.sqrt(kwargs.get('npoints', 1800)) / 0.280269786))
            # calc grid
            self.xg = 0
            self.yg = 0
            for rho in np.linspace(0, 1, np.round(ctn_points / 2 / np.pi)):
                theta = np.linspace(0, 360, np.round(ctn_points * rho + 1))[:-1]
                self.xg = np.hstack((self.xg, rho * sind(theta)))
                self.yg = np.hstack((self.yg, rho * cosd(theta)))
        elif grid == 'ortho':
            n = int(np.round(np.sqrt(kwargs.get('npoints', 1800) - 4) / 0.8685725142))
            x, y = np.meshgrid(np.linspace(-1, 1, n), np.linspace(-1, 1, n))
            d2 = (x**2 + y**2) <= 1
            self.xg = np.hstack((0, 1, 0, -1, x[d2]))
            self.yg = np.hstack((1, 0, -1, 0, y[d2]))
        else:
            raise TypeError('Wrong grid type!')
        self.dcgrid = l2v(*getldd(self.xg, self.yg)).T
        self.n = self.dcgrid.shape[0]
        self.values = np.zeros(self.n, dtype=np.float)
        self.triang = tri.Triangulation(self.xg, self.yg)

    def calculate_density(self, dcdata, **kwargs):
        """Calculate density of elements from ``Group`` object.

        """
        # parse options
        sigma = kwargs.get('sigma', 1./len(dcdata)**(-1./7))
        weighted = kwargs.get('weighted', False)
        method = kwargs.get('method', 'exp_kamb')
        trim = kwargs.get('trim', False)

        func = {'linear_kamb': _linear_inverse_kamb,
                'square_kamb': _square_inverse_kamb,
                'schmidt': _schmidt_count,
                'kamb': _kamb_count,
                'exp_kamb': _exponential_kamb,
                }[method]

        # weights are given by euclidean norms of data
        if weighted:
            weights = np.linalg.norm(dcdata, axis=1)
            weights /= weights.mean()
        else:
            weights = np.ones(len(dcdata))
        for i in range(self.n):
            dist = np.abs(np.dot(self.dcgrid[i], dcdata.T))
            count, scale = func(dist, sigma)
            count *= weights
            self.values[i] = (count.sum() - 0.5) / scale
        if trim:
            self.values[self.values < 0] = 0

    def apply_func(self, func, *args, **kwargs):
        """Calculate values using function passed as argument.
        Function must accept vector (3 elements array) as argument
        and return scalar value.

        """
        for i in range(self.n):
            self.values[i] = func(self.dcgrid[i], *args, **kwargs)

    def contourf(self, *args, **kwargs):
        """ Show filled contours of values."""
        plt.figure()
        plt.gca().set_aspect('equal')
        plt.tricontourf(self.triang, self.values, *args, **kwargs)
        plt.colorbar()
        plt.show()

    def contour(self, *args, **kwargs):
        """ Show contours of values."""
        plt.figure()
        plt.gca().set_aspect('equal')
        plt.tricontour(self.triang, self.values, *args, **kwargs)
        plt.colorbar()
        plt.show()

    def plotcountgrid(self):
        """ Show counting grid."""
        plt.figure()
        plt.gca().set_aspect('equal')
        plt.triplot(self.triang, 'bo-')
        plt.show()


class Cluster(object):
    """Cluster provides hierarchical clustering using scipy.cluster routines.

    Distance matrix is calculated as angle beetween features, where Fol and
    Lin use axial angles while Vec3 uses direction angles."""
    def __init__(self, d, **kwargs):
        assert isinstance(d, Group), 'Only group could be clustered'
        self.data = Group(d.copy())
        self.maxclust = kwargs.get('maxclust', 2)
        self.angle = kwargs.get('angle', None)
        self.method = kwargs.get('method', 'average')
        self.pdist = self.data.angle()
        self.linkage()

    def __repr__(self):
        if hasattr(self, 'groups'):
            info = 'Already %d clusters created.' % len(self.groups)
        else:
            info = 'Not yet clustered. Use cluster() method.'
        if self.angle is not None:
            crit = 'Criterion: Angle\nSettings: angle=%.4g\n' % (self.angle)
        else:
            crit = 'Criterion: Maxclust\nSettings: muxclust=%.4g\n' % (self.maxclust)
        return 'Clustering object\n' + \
               'Number of data: %d\n' % len(self.data) + \
               'Linkage method: %s\n' % self.method + \
               crit + info

    def cluster(self, **kwargs):
        """Do clustering on data

        Result is stored as tuple of Groups in ``groups`` property.

        Keyword Args:
          criterion: The criterion to use in forming flat clusters
          maxclust: number of clusters
          angle: maximum cophenetic distance(angle) in clusters
        """
        from scipy.cluster.hierarchy import fcluster
        self.maxclust = kwargs.get('maxclust', 2)
        self.angle = kwargs.get('angle', None)
        if self.angle is not None:
            self.idx = fcluster(self.Z, self.angle, criterion='distance')
        else:
            self.idx = fcluster(self.Z, self.maxclust, criterion='maxclust')
        self.groups = tuple(self.data[np.flatnonzero(self.idx == c)]
                            for c in np.unique(self.idx))

    def linkage(self, **kwargs):
        """Do linkage of distance matrix

        Keyword Args:
          method: The linkage algorithm to use
        """
        from scipy.cluster.hierarchy import linkage
        self.method = kwargs.get('method', 'average')
        self.Z = linkage(self.pdist, method=self.method,
                         metric=angle_metric)

    def dendrogram(self, **kwargs):
        """Show dendrogram

        See ``scipy.cluster.hierarchy.dendrogram`` for possible kwargs.
        """
        from scipy.cluster.hierarchy import dendrogram
        import matplotlib.pyplot as plt
        dendrogram(self.Z, **kwargs)
        plt.show()

    def elbow(self, no_plot=False, n=None):
        """Plot within groups variance vs. number of clusters.

        Elbow criterion could be used to determine number of clusters.
        """
        from scipy.cluster.hierarchy import fcluster
        import matplotlib.pyplot as plt
        if n is None:
            idx = fcluster(self.Z, len(self.data), criterion='maxclust')
            nclust = list(np.arange(1, np.sqrt(idx.max() / 2) + 1, dtype=int))
        else:
            nclust = list(np.arange(1, n + 1, dtype=int))
        within_grp_var = []
        mean_var = []
        for n in nclust:
            idx = fcluster(self.Z, n, criterion='maxclust')
            grp = [np.flatnonzero(idx == c) for c in np.unique(idx)]
            # between_grp_var = Group([self.data[ix].R.uv for ix in grp]).var
            var = [100 * self.data[ix].var for ix in grp]
            within_grp_var.append(var)
            mean_var.append(np.mean(var))
        if not no_plot:
            plt.boxplot(within_grp_var, positions=nclust)
            plt.plot(nclust, mean_var, 'k')
            plt.xlabel('Number of clusters')
            plt.ylabel('Variance')
            plt.title('Within-groups variance vs. number of clusters')
            plt.show()
        else:
            return nclust, within_grp_var

    @property
    def R(self):
        """Return group of clusters resultants."""
        return Group([group.R for group in self.groups])


# HELPERS #


def G(s, typ=Lin, name='Default'):
    """
    Create group from space separated string of dip directions and dips.
    """

    vals = np.fromstring(s, sep=' ')

    return Group.from_array(vals[::2], vals[1::2],
                            typ=typ, name=name)<|MERGE_RESOLUTION|>--- conflicted
+++ resolved
@@ -249,14 +249,9 @@
         from .tensors import DefGrad
         return DefGrad(np.outer(self + other, (self + other).T) / (1 + self * other) - np.eye(3))
 
-<<<<<<< HEAD
     def transform(self, F, **kwargs):
-        """Returns affine transformation of vector `u` by matrix `F`.
-=======
-    def transform(self, F):
         """
         Returns affine transformation of vector `u` by matrix `F`.
->>>>>>> e59c26cd
 
         Args:
           F (``DefGrad`` or ``numpy.array``): transformation matrix
@@ -272,16 +267,11 @@
           >>> u.transform(F)
 
         """
-<<<<<<< HEAD
         if kwargs.get('norm', False):
             res = np.dot(F, self).view(type(self)).uv
         else:
             res = np.dot(F, self).view(type(self))
         return res
-=======
-
-        return np.dot(F, self).view(type(self))
->>>>>>> e59c26cd
 
     @property
     def aslin(self):
@@ -585,14 +575,9 @@
 
         return abs(np.dot(self, other))
 
-<<<<<<< HEAD
     def transform(self, F, **kwargs):
-        """Returns affine transformation of planar feature by matrix `F`.
-=======
-    def transform(self, F):
         """
         Returns affine transformation of planar feature by matrix `F`.
->>>>>>> e59c26cd
 
         Args:
           F (``DefGrad`` or ``numpy.array``): transformation matrix
@@ -608,16 +593,11 @@
           >>> f.transform(F)
 
         """
-<<<<<<< HEAD
         if kwargs.get('norm', False):
             res = np.dot(self, np.linalg.inv(F)).view(type(self)).uv
         else:
             res = np.dot(self, np.linalg.inv(F)).view(type(self))
         return res
-=======
-
-        return np.dot(self, np.linalg.inv(F)).view(type(self))
->>>>>>> e59c26cd
 
     @property
     def dd(self):
